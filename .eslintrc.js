--- conflicted
+++ resolved
@@ -15,12 +15,8 @@
         ],
         'quotes': [
             2,
-<<<<<<< HEAD
-            "single",
-            "avoid-escape"
-=======
-            'single'
->>>>>>> 02d37589
+            'single',
+            'avoid-escape'
         ],
         'linebreak-style': [
             2,
