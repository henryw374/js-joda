--- conflicted
+++ resolved
@@ -162,15 +162,9 @@
      *
      * The day must be valid for the year and month, otherwise an exception will be thrown.
      *
-<<<<<<< HEAD
-     * @param {number} [year] - the year to represent, from MIN_YEAR to MAX_YEAR, not null
-     * @param {number} [month] - the month-of-year to represent, from 1 to 12 or from a Month, not null
-     * @param {number} [dayOfMonth] - the day-of-month to represent, from 1 to 31, not null
-=======
      * @param {number} [year] - the year to represent, from MIN_YEAR to MAX_YEAR
      * @param {number} [month] - the month-of-year to represent, from 1 to 12 or from a Month
      * @param {number} [dayOfMonth] - the day-of-month to represent, from 1 to 31
->>>>>>> f7b9f809
      * @param {number} [hour=0] - the hour-of-day to represent, from 0 to 23
      * @param {number} [minute=0] - the minute-of-hour to represent, from 0 to 59
      * @param {number} [second=0] - the second-of-minute to represent, from 0 to 59
